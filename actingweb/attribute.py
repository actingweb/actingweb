--- conflicted
+++ resolved
@@ -1,22 +1,19 @@
 from builtins import object
-<<<<<<< HEAD
 from cryptography.fernet import Fernet
-=======
->>>>>>> ec6cd791
 
 
 class InternalStore(object):
     """ Access to internal attributes using .prop notation
     """
 
-    def __init__(self, actor_id=None, config=None, bucket=None):
+    def __init__(self, actor_id=None, config=None, bucket=None, key=None):
         if not bucket:
             bucket = '_internal'
+        self._key = key
         self._db = Attributes(actor_id=actor_id, bucket=bucket, config=config)
         d = self._db.get_bucket()
         if d:
             for k, v in d.items():
-<<<<<<< HEAD
                 for k2, v2 in v.get('data', {}).items():
                     if self._key:
                         if '_$' in v2.get('data', '...')[0:2]:
@@ -37,10 +34,6 @@
                             raise ValueError('Have no key, but data is encrypted')
                         else:
                             self.__setattr__(k2, v2.get('data'))
-
-=======
-                self.__setattr__(k, v.get('data'))
->>>>>>> ec6cd791
         self.__initialised = True
 
     def __getitem__(self, k):
@@ -60,15 +53,11 @@
                 self.__delattr__(k)
         else:
             self.__dict__[k] = v
-<<<<<<< HEAD
             if self.__dict__['_key']:
                 self.__dict__['_db'].set_attr(
                     name=k, data=(b'_$' + Fernet(self._key).encrypt(v.encode('utf-8'))).decode('utf-8'))
             else:
                 self.__dict__['_db'].set_attr(name=k, data=v)
-=======
-            self.__dict__['_db'].set_attr(name=k, data=v)
->>>>>>> ec6cd791
 
     def __getattr__(self, k):
         try:
